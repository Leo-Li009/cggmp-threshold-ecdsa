#![allow(non_snake_case)]

/*
    Multi-party ECDSA

    Copyright 2018 by Kzen Networks

    This file is part of Multi-party ECDSA library
    (https://github.com/KZen-networks/multi-party-ecdsa)

    Multi-party ECDSA is free software: you can redistribute
    it and/or modify it under the terms of the GNU General Public
    License as published by the Free Software Foundation, either
    version 3 of the License, or (at your option) any later version.

    @license GPL-3.0+ <https://github.com/KZen-networks/multi-party-ecdsa/blob/master/LICENSE>
*/

use std::fmt::Debug;

use centipede::juggling::proof_system::{Helgamalsegmented, Witness};
use centipede::juggling::segmentation::Msegmentation;
use curv::arithmetic::traits::*;
use curv::cryptographic_primitives::commitments::hash_commitment::HashCommitment;
use curv::cryptographic_primitives::commitments::traits::Commitment;
use curv::cryptographic_primitives::proofs::sigma_correct_homomorphic_elgamal_enc::*;
use curv::cryptographic_primitives::proofs::sigma_dlog::DLogProof;
use curv::cryptographic_primitives::secret_sharing::feldman_vss::VerifiableSS;
use curv::elliptic::curves::{secp256_k1::Secp256k1, Curve, Point, Scalar};
use curv::BigInt;
use sha2::Sha256;

use crate::Error::{self, InvalidSig, Phase5BadSum, Phase6Error};
use paillier::{
    Decrypt, DecryptionKey, EncryptionKey, KeyGeneration, Paillier, RawCiphertext, RawPlaintext,
};

use serde::{Deserialize, Serialize};
use zk_paillier::zkproofs::NiCorrectKeyProof;
use zk_paillier::zkproofs::{CompositeDLogProof, DLogStatement};

use crate::ErrorType;
use crate::utilities::zk_pdl_with_slack::{PDLwSlackProof, PDLwSlackStatement, PDLwSlackWitness};
use curv::cryptographic_primitives::proofs::sigma_valid_pedersen::PedersenProof;

use std::convert::TryInto;

const SECURITY: usize = 256;
const PAILLIER_MIN_BIT_LENGTH: usize = 2047;
const PAILLIER_MAX_BIT_LENGTH: usize = 2048;

#[derive(Debug, Serialize, Deserialize, Clone)]
pub struct Parameters {
    pub threshold: u16,   //t
    pub share_count: u16, //n
}

#[derive(Serialize, Deserialize, Clone, Debug)]
pub struct Keys<E: Curve = Secp256k1> {
    pub u_i: Scalar<E>,
<<<<<<< HEAD
    pub y_i: Point<E>,
=======
    pub pub_y_i: Point<E>,
    // Paillier keys
>>>>>>> 9ecf9f57
    pub dk: DecryptionKey,
    pub ek: EncryptionKey,
    pub party_index: usize,
    pub N_tilde: BigInt,
    pub h1: BigInt,
    pub h2: BigInt,
    pub xhi: BigInt,
    pub xhi_inv: BigInt,
}

#[derive(Clone, Debug, Serialize, Deserialize)]
pub struct PartyPrivate {
    u_i: Scalar<Secp256k1>,
    x_i: Scalar<Secp256k1>,
    dk: DecryptionKey,
}

#[derive(Clone, Debug, Serialize, Deserialize)]
pub struct KeyGenBroadcastMessage1 {
    pub e: EncryptionKey,
    pub dlog_statement: DLogStatement,
    pub com: BigInt,
    pub correct_key_proof: NiCorrectKeyProof,
    pub composite_dlog_proof_base_h1: CompositeDLogProof,
    pub composite_dlog_proof_base_h2: CompositeDLogProof,
}

#[derive(Clone, Debug, Serialize, Deserialize)]
pub struct KeyGenDecommitMessage1 {
    pub blind_factor: BigInt,
    pub y_i: Point<Secp256k1>,
}

#[derive(Clone, Debug, Serialize, Deserialize)]
pub struct SharedKeys {
    pub y: Point<Secp256k1>,
    pub x_i: Scalar<Secp256k1>,
}

#[derive(Clone, Debug, Serialize, Deserialize)]
pub struct SignKeys {
    pub w_i: Scalar<Secp256k1>,
    pub g_w_i: Point<Secp256k1>,
    pub k_i: Scalar<Secp256k1>,
    pub gamma_i: Scalar<Secp256k1>,
    pub g_gamma_i: Point<Secp256k1>,
}

#[derive(Clone, Debug, Serialize, Deserialize)]
pub struct SignBroadcastPhase1 {
    pub com: BigInt,
}

#[derive(Clone, Debug, Serialize, Deserialize)]
pub struct SignDecommitPhase1 {
    pub blind_factor: BigInt,
    pub g_gamma_i: Point<Secp256k1>,
}

#[derive(Clone, Debug, Serialize, Deserialize)]
pub struct LocalSignature {
    pub r: Scalar<Secp256k1>,
    pub R: Point<Secp256k1>,
    pub s_i: Scalar<Secp256k1>,
    pub m: BigInt,
    pub y: Point<Secp256k1>,
}

#[derive(Clone, Debug, Serialize, Deserialize)]
pub struct SignatureRecid {
    pub r: Scalar<Secp256k1>,
    pub s: Scalar<Secp256k1>,
    pub recid: u8,
}

pub fn generate_h1_h2_N_tilde() -> (BigInt, BigInt, BigInt, BigInt, BigInt) {
    // note, should be safe primes:
    // let (ek_tilde, dk_tilde) = Paillier::keypair_safe_primes().keys();;
    let (ek_tilde, dk_tilde) = Paillier::keypair().keys();
    let one = BigInt::one();
    let phi = (&dk_tilde.p - &one) * (&dk_tilde.q - &one);
    let h1 = BigInt::sample_below(&ek_tilde.n);
    let (mut xhi, mut xhi_inv) = loop {
        let xhi_ = BigInt::sample_below(&phi);
        match BigInt::mod_inv(&xhi_, &phi) {
            Some(inv) => break (xhi_, inv),
            None => continue,
        }
    };
    let h2 = BigInt::mod_pow(&h1, &xhi, &ek_tilde.n);
    xhi = BigInt::sub(&phi, &xhi);
    xhi_inv = BigInt::sub(&phi, &xhi_inv);

    (ek_tilde.n, h1, h2, xhi, xhi_inv)
}

impl Keys {
    pub fn create(index: usize) -> Self {
        let u = Scalar::<Secp256k1>::random();
        let y = Point::generator() * &u;
        let (ek, dk) = Paillier::keypair().keys();
        let (N_tilde, h1, h2, xhi, xhi_inv) = generate_h1_h2_N_tilde();

        Self {
            u_i: u,
<<<<<<< HEAD
            y_i: y,
=======
            pub_y_i: y,
>>>>>>> 9ecf9f57
            dk,
            ek,
            party_index: index,
            N_tilde,
            h1,
            h2,
            xhi,
            xhi_inv,
        }
    }

    // we recommend using safe primes if the code is used in production
<<<<<<< HEAD
    pub fn create_safe_prime(index: usize) -> Self {
        let u = Scalar::<Secp256k1>::random();
        let y = Point::generator() * &u;
=======
    pub fn create_safe_prime(rid: [u8; SECURITY / 8], index: usize) -> Self {
        let u = Scalar::<Secp256k1>::random();
        let pub_y = Point::generator() * &u;
>>>>>>> 9ecf9f57

        let (ek, dk) = Paillier::keypair_safe_primes().keys();
        let (N_tilde, h1, h2, xhi, xhi_inv) = generate_h1_h2_N_tilde();

        Self {
            u_i: u,
<<<<<<< HEAD
            y_i: y,
=======
            pub_y_i: pub_y,
>>>>>>> 9ecf9f57
            dk,
            ek,
            party_index: index,
            N_tilde,
            h1,
            h2,
            xhi,
            xhi_inv,
        }
    }
<<<<<<< HEAD
    pub fn create_from(u: Scalar<Secp256k1>, index: usize) -> Self {
        let y = Point::generator() * &u;
=======
    pub fn create_from(u: Scalar<Secp256k1>, rid: [u8; SECURITY / 8], index: usize) -> Self {
        let pub_y = Point::generator() * &u;
>>>>>>> 9ecf9f57
        let (ek, dk) = Paillier::keypair().keys();
        let (N_tilde, h1, h2, xhi, xhi_inv) = generate_h1_h2_N_tilde();

        Self {
            u_i: u,
<<<<<<< HEAD
            y_i: y,
=======
            pub_y_i: pub_y,
>>>>>>> 9ecf9f57
            dk,
            ek,
            party_index: index,
            N_tilde,
            h1,
            h2,
            xhi,
            xhi_inv,
        }
    }

    pub fn phase1_broadcast_phase3_proof_of_correct_key_proof_of_correct_h1h2(
        &self,
    ) -> (KeyGenBroadcastMessage1, KeyGenDecommitMessage1) {
        let blind_factor = BigInt::sample(SECURITY);
        let correct_key_proof = NiCorrectKeyProof::proof(&self.dk, None);

        let dlog_statement_base_h1 = DLogStatement {
            N: self.N_tilde.clone(),
            g: self.h1.clone(),
            ni: self.h2.clone(),
        };
        let dlog_statement_base_h2 = DLogStatement {
            N: self.N_tilde.clone(),
            g: self.h2.clone(),
            ni: self.h1.clone(),
        };

        let composite_dlog_proof_base_h1 =
            CompositeDLogProof::prove(&dlog_statement_base_h1, &self.xhi);
        let composite_dlog_proof_base_h2 =
            CompositeDLogProof::prove(&dlog_statement_base_h2, &self.xhi_inv);

        let com = HashCommitment::<Sha256>::create_commitment_with_user_defined_randomness(
            &BigInt::from_bytes(self.y_i.to_bytes(true).as_ref()),
            &blind_factor,
        );
        let bcm1 = KeyGenBroadcastMessage1 {
            e: self.ek.clone(),
            dlog_statement: dlog_statement_base_h1,
            com,
            correct_key_proof,
            composite_dlog_proof_base_h1,
            composite_dlog_proof_base_h2,
        };
        let decom1 = KeyGenDecommitMessage1 {
            blind_factor,
            y_i: self.y_i.clone(),
        };
        (bcm1, decom1)
    }

    pub fn phase1_verify_com_phase3_verify_correct_key_verify_dlog_phase2_distribute(
        &self,
        params: &Parameters,
        decom_vec: &[KeyGenDecommitMessage1],
        bc1_vec: &[KeyGenBroadcastMessage1],
    ) -> Result<(VerifiableSS<Secp256k1>, Vec<Scalar<Secp256k1>>, usize), ErrorType> {
        let mut bad_actors_vec = Vec::new();
        // test length:
        assert_eq!(decom_vec.len(), usize::from(params.share_count));
        assert_eq!(bc1_vec.len(), usize::from(params.share_count));
        // test paillier correct key, h1,h2 correct generation and test decommitments
        let correct_key_correct_decom_all = (0..bc1_vec.len())
            .map(|i| {
                let dlog_statement_base_h2 = DLogStatement {
                    N: bc1_vec[i].dlog_statement.N.clone(),
                    g: bc1_vec[i].dlog_statement.ni.clone(),
                    ni: bc1_vec[i].dlog_statement.g.clone(),
                };
                let test_res =
                    HashCommitment::<Sha256>::create_commitment_with_user_defined_randomness(
                        &BigInt::from_bytes(&decom_vec[i].y_i.to_bytes(true)),
                        &decom_vec[i].blind_factor,
                    ) == bc1_vec[i].com
                        && bc1_vec[i]
                            .correct_key_proof
                            .verify(&bc1_vec[i].e, zk_paillier::zkproofs::SALT_STRING)
                            .is_ok()
                        && bc1_vec[i].e.n.bit_length() >= PAILLIER_MIN_BIT_LENGTH
                        && bc1_vec[i].e.n.bit_length() <= PAILLIER_MAX_BIT_LENGTH
                        && bc1_vec[i].dlog_statement.N.bit_length() >= PAILLIER_MIN_BIT_LENGTH
                        && bc1_vec[i].dlog_statement.N.bit_length() <= PAILLIER_MAX_BIT_LENGTH
                        && bc1_vec[i]
                            .composite_dlog_proof_base_h1
                            .verify(&bc1_vec[i].dlog_statement)
                            .is_ok()
                        && bc1_vec[i]
                            .composite_dlog_proof_base_h2
                            .verify(&dlog_statement_base_h2)
                            .is_ok();
                if !test_res {
                    bad_actors_vec.push(i);
                    false
                } else {
                    true
                }
            })
            .all(|x| x);

        let err_type = ErrorType {
            error_type: "invalid key".to_string(),
            bad_actors: bad_actors_vec,
            data: Vec::new(),
        };

        let (vss_scheme, secret_shares) =
            VerifiableSS::share(params.threshold, params.share_count, &self.u_i);
        if correct_key_correct_decom_all {
            Ok((vss_scheme, secret_shares.to_vec(), self.party_index))
        } else {
            Err(err_type)
        }
    }

    pub fn phase2_verify_vss_construct_keypair_phase3_pok_dlog(
        &self,
        params: &Parameters,
        y_vec: &[Point<Secp256k1>],
        secret_shares_vec: &[Scalar<Secp256k1>],
        vss_scheme_vec: &[VerifiableSS<Secp256k1>],
        index: usize,
    ) -> Result<(SharedKeys, DLogProof<Secp256k1, Sha256>), ErrorType> {
        let mut bad_actors_vec = Vec::new();
        assert_eq!(y_vec.len(), usize::from(params.share_count));
        assert_eq!(secret_shares_vec.len(), usize::from(params.share_count));
        assert_eq!(vss_scheme_vec.len(), usize::from(params.share_count));

        let correct_ss_verify = (0..y_vec.len())
            .map(|i| {
                let res = vss_scheme_vec[i]
                    .validate_share(&secret_shares_vec[i], index.try_into().unwrap())
                    .is_ok()
                    && vss_scheme_vec[i].commitments[0] == y_vec[i];
                if !res {
                    bad_actors_vec.push(i);
                    false
                } else {
                    true
                }
            })
            .all(|x| x);

        let err_type = ErrorType {
            error_type: "invalid vss".to_string(),
            bad_actors: bad_actors_vec,
            data: Vec::new(),
        };

        if correct_ss_verify {
            let (head, tail) = y_vec.split_at(1);
            let y = tail.iter().fold(head[0].clone(), |acc, x| acc + x);

            let x_i = secret_shares_vec
                .iter()
                .fold(Scalar::<Secp256k1>::zero(), |acc, x| acc + x);
            let dlog_proof = DLogProof::prove(&x_i);
            Ok((SharedKeys { y, x_i }, dlog_proof))
        } else {
            Err(err_type)
        }
    }

    pub fn get_commitments_to_xi(
        vss_scheme_vec: &[VerifiableSS<Secp256k1>],
    ) -> Vec<Point<Secp256k1>> {
        let len = vss_scheme_vec.len();
        let (head, tail) = vss_scheme_vec.split_at(1);
        let mut global_coefficients = head[0].commitments.clone();
        for vss in tail {
            for (i, coefficient_commitment) in vss.commitments.iter().enumerate() {
                global_coefficients[i] = &global_coefficients[i] + &*coefficient_commitment;
            }
        }

        let global_vss = VerifiableSS {
            parameters: vss_scheme_vec[0].parameters.clone(),
            commitments: global_coefficients,
        };
        (1..=len)
            .map(|i| global_vss.get_point_commitment(i.try_into().unwrap()))
            .collect::<Vec<Point<Secp256k1>>>()
    }

    pub fn update_commitments_to_xi(
        comm: &Point<Secp256k1>,
        vss_scheme: &VerifiableSS<Secp256k1>,
        index: usize,
        s: &[usize],
    ) -> Point<Secp256k1> {
        let s: Vec<u16> = s.iter().map(|&i| i.try_into().unwrap()).collect();
        let li = VerifiableSS::<Secp256k1>::map_share_to_new_params(
            &vss_scheme.parameters,
            index.try_into().unwrap(),
            s.as_slice(),
        );
        comm * &li
    }

    pub fn verify_dlog_proofs_check_against_vss(
        params: &Parameters,
        dlog_proofs_vec: &[DLogProof<Secp256k1, Sha256>],
        y_vec: &[Point<Secp256k1>],
        vss_vec: &[VerifiableSS<Secp256k1>],
    ) -> Result<(), ErrorType> {
        let mut bad_actors_vec = Vec::new();
        assert_eq!(y_vec.len(), usize::from(params.share_count));
        assert_eq!(dlog_proofs_vec.len(), usize::from(params.share_count));
        let xi_commitments = Keys::get_commitments_to_xi(vss_vec);
        let xi_dlog_verify = (0..y_vec.len())
            .map(|i| {
                let ver_res = DLogProof::verify(&dlog_proofs_vec[i]).is_ok();
                let verify_against_vss = xi_commitments[i] == dlog_proofs_vec[i].pk;
                if !ver_res || !verify_against_vss {
                    bad_actors_vec.push(i);
                    false
                } else {
                    true
                }
            })
            .all(|x| x);

        let err_type = ErrorType {
            error_type: "bad dlog proof".to_string(),
            bad_actors: bad_actors_vec,
            data: Vec::new(),
        };

        if xi_dlog_verify {
            Ok(())
        } else {
            Err(err_type)
        }
    }
}

impl PartyPrivate {
    pub fn set_private(key: Keys, shared_key: SharedKeys) -> Self {
        Self {
            u_i: key.u_i,
            x_i: shared_key.x_i,
            dk: key.dk,
        }
    }

    pub fn y_i(&self) -> Point<Secp256k1> {
        let g = Point::generator();
        g * &self.u_i
    }

    pub fn decrypt(&self, ciphertext: BigInt) -> RawPlaintext {
        Paillier::decrypt(&self.dk, &RawCiphertext::from(ciphertext))
    }

    pub fn refresh_private_key(&self, factor: &Scalar<Secp256k1>, index: usize) -> Keys {
        let u: Scalar<Secp256k1> = &self.u_i + factor;
        let y = Point::generator() * &u;
        let (ek, dk) = Paillier::keypair().keys();

        let (N_tilde, h1, h2, xhi, xhi_inv) = generate_h1_h2_N_tilde();

        Keys {
            u_i: u,
            y_i: y,
            dk,
            ek,
            party_index: index,
            N_tilde,
            h1,
            h2,
            xhi,
            xhi_inv,
        }
    }

    // we recommend using safe primes if the code is used in production
    pub fn refresh_private_key_safe_prime(&self, factor: &Scalar<Secp256k1>, index: usize) -> Keys {
        let u: Scalar<Secp256k1> = &self.u_i + factor;
        let y = Point::generator() * &u;
        let (ek, dk) = Paillier::keypair_safe_primes().keys();

        let (N_tilde, h1, h2, xhi, xhi_inv) = generate_h1_h2_N_tilde();

        Keys {
            u_i: u,
            y_i: y,
            dk,
            ek,
            party_index: index,
            N_tilde,
            h1,
            h2,
            xhi,
            xhi_inv,
        }
    }

    // used for verifiable recovery
    pub fn to_encrypted_segment(
        &self,
        segment_size: usize,
        num_of_segments: usize,
        pub_ke_y: &Point<Secp256k1>,
        g: &Point<Secp256k1>,
    ) -> (Witness, Helgamalsegmented) {
        Msegmentation::to_encrypted_segments(&self.u_i, &segment_size, num_of_segments, pub_ke_y, g)
    }

    pub fn update_private_key(
        &self,
        factor_u_i: &Scalar<Secp256k1>,
        factor_x_i: &Scalar<Secp256k1>,
    ) -> Self {
        PartyPrivate {
            u_i: &self.u_i + factor_u_i,
            x_i: &self.x_i + factor_x_i,
            dk: self.dk.clone(),
        }
    }
}

impl SignKeys {
    pub fn g_w_vec(
        pk_vec: &[Point<Secp256k1>],
        s: &[usize],
        vss_scheme: &VerifiableSS<Secp256k1>,
    ) -> Vec<Point<Secp256k1>> {
        let s: Vec<u16> = s.iter().map(|&i| i.try_into().unwrap()).collect();
        // TODO: check bounds
        (0..s.len())
            .map(|i| {
                let li = VerifiableSS::<Secp256k1>::map_share_to_new_params(
                    &vss_scheme.parameters,
                    s[i],
                    s.as_slice(),
                );
                &pk_vec[s[i] as usize] * &li
            })
            .collect::<Vec<Point<Secp256k1>>>()
    }

    pub fn create(
        private_x_i: &Scalar<Secp256k1>,
        vss_scheme: &VerifiableSS<Secp256k1>,
        index: usize,
        s: &[usize],
    ) -> Self {
        let s: Vec<u16> = s.iter().map(|&i| i.try_into().unwrap()).collect();
        let li = VerifiableSS::<Secp256k1>::map_share_to_new_params(
            &vss_scheme.parameters,
            index.try_into().unwrap(),
            s.as_slice(),
        );
        let w_i = li * private_x_i;
        let g = Point::generator();
        let g_w_i = g * &w_i;
        let gamma_i = Scalar::<Secp256k1>::random();
        let g_gamma_i = g * &gamma_i;
        let k_i = Scalar::<Secp256k1>::random();
        Self {
            w_i,
            g_w_i,
            k_i,
            gamma_i,
            g_gamma_i,
        }
    }

    pub fn phase1_broadcast(&self) -> (SignBroadcastPhase1, SignDecommitPhase1) {
        let blind_factor = BigInt::sample(SECURITY);
        let g = Point::generator();
        let g_gamma_i = g * &self.gamma_i;
        let com = HashCommitment::<Sha256>::create_commitment_with_user_defined_randomness(
            &BigInt::from_bytes(g_gamma_i.to_bytes(true).as_ref()),
            &blind_factor,
        );

        (
            SignBroadcastPhase1 { com },
            SignDecommitPhase1 {
                blind_factor,
                g_gamma_i: self.g_gamma_i.clone(),
            },
        )
    }

    pub fn phase2_delta_i(
        &self,
        alpha_vec: &[Scalar<Secp256k1>],
        beta_vec: &[Scalar<Secp256k1>],
    ) -> Scalar<Secp256k1> {
        let vec_len = alpha_vec.len();
        assert_eq!(alpha_vec.len(), beta_vec.len());
        // assert_eq!(alpha_vec.len(), self.s.len() - 1);
        let ki_gamma_i = &self.k_i * &self.gamma_i;

        (0..vec_len)
            .map(|i| &alpha_vec[i] + &beta_vec[i])
            .fold(ki_gamma_i, |acc, x| acc + x)
    }

    pub fn phase2_sigma_i(
        &self,
        miu_vec: &[Scalar<Secp256k1>],
        ni_vec: &[Scalar<Secp256k1>],
    ) -> Scalar<Secp256k1> {
        let vec_len = miu_vec.len();
        assert_eq!(miu_vec.len(), ni_vec.len());
        //assert_eq!(miu_vec.len(), self.s.len() - 1);
        let ki_w_i = &self.k_i * &self.w_i;
        (0..vec_len)
            .map(|i| &miu_vec[i] + &ni_vec[i])
            .fold(ki_w_i, |acc, x| acc + x)
    }

    pub fn phase3_compute_t_i(
        sigma_i: &Scalar<Secp256k1>,
    ) -> (
        Point<Secp256k1>,
        Scalar<Secp256k1>,
        PedersenProof<Secp256k1, Sha256>,
    ) {
        let g_sigma_i = Point::generator() * sigma_i;
        let l = Scalar::<Secp256k1>::random();
        let h_l = Point::<Secp256k1>::base_point2() * &l;
        let T = g_sigma_i + h_l;
        let T_zk_proof = PedersenProof::<Secp256k1, Sha256>::prove(sigma_i, &l);

        (T, l, T_zk_proof)
    }
    pub fn phase3_reconstruct_delta(delta_vec: &[Scalar<Secp256k1>]) -> Scalar<Secp256k1> {
        let sum = delta_vec
            .iter()
            .fold(Scalar::<Secp256k1>::zero(), |acc, x| acc + x);
        sum.invert().unwrap()
    }

    pub fn phase4(
        delta_inv: &Scalar<Secp256k1>,
        b_proof_vec: &[&DLogProof<Secp256k1, Sha256>],
        phase1_decommit_vec: Vec<SignDecommitPhase1>,
        bc1_vec: &[SignBroadcastPhase1],
        index: usize,
    ) -> Result<Point<Secp256k1>, ErrorType> {
        let mut bad_actors_vec = Vec::new();
        let test_b_vec_and_com = (0..b_proof_vec.len())
            .map(|j| {
                let ind = if j < index { j } else { j + 1 };
                let res = b_proof_vec[j].pk == phase1_decommit_vec[ind].g_gamma_i
                    && HashCommitment::<Sha256>::create_commitment_with_user_defined_randomness(
                        &BigInt::from_bytes(
                            phase1_decommit_vec[ind].g_gamma_i.to_bytes(true).as_ref(),
                        ),
                        &phase1_decommit_vec[ind].blind_factor,
                    ) == bc1_vec[ind].com;
                if !res {
                    bad_actors_vec.push(ind);
                    false
                } else {
                    true
                }
            })
            .all(|x| x);

        let mut g_gamma_i_iter = phase1_decommit_vec.iter();
        let head = g_gamma_i_iter.next().unwrap();
        let tail = g_gamma_i_iter;

        let err_type = ErrorType {
            error_type: "bad gamma_i decommit".to_string(),
            bad_actors: bad_actors_vec,
            data: Vec::new(),
        };

        if test_b_vec_and_com {
            Ok({
                let gamma_sum = tail.fold(head.g_gamma_i.clone(), |acc, x| acc + &x.g_gamma_i);
                // R
                gamma_sum * delta_inv
            })
        } else {
            Err(err_type)
        }
    }
}

impl LocalSignature {
    pub fn phase5_proof_pdl(
        R_dash: &Point<Secp256k1>,
        R: &Point<Secp256k1>,
        k_ciphertext: &BigInt,
        ek: &EncryptionKey,
        k_i: &Scalar<Secp256k1>,
        k_enc_randomness: &BigInt,
        dlog_statement: &DLogStatement,
    ) -> PDLwSlackProof {
        // Generate PDL with slack statement, witness and proof
        let pdl_w_slack_statement = PDLwSlackStatement {
            ciphertext: k_ciphertext.clone(),
            ek: ek.clone(),
            Q: R_dash.clone(),
            G: R.clone(),
            h1: dlog_statement.g.clone(),
            h2: dlog_statement.ni.clone(),
            N_tilde: dlog_statement.N.clone(),
        };

        let pdl_w_slack_witness = PDLwSlackWitness {
            x: k_i.clone(),
            r: k_enc_randomness.clone(),
        };

        PDLwSlackProof::prove(&pdl_w_slack_witness, &pdl_w_slack_statement)
    }

    pub fn phase5_verify_pdl(
        pdl_w_slack_proof_vec: &[PDLwSlackProof],
        R_dash: &Point<Secp256k1>,
        R: &Point<Secp256k1>,
        k_ciphertext: &BigInt,
        ek: &EncryptionKey,
        dlog_statement: &[DLogStatement],
        s: &[usize],
        i: usize,
    ) -> Result<(), ErrorType> {
        let mut bad_actors_vec = Vec::new();

        let num_of_other_participants = s.len() - 1;
        if pdl_w_slack_proof_vec.len() != num_of_other_participants {
            bad_actors_vec.push(i);
        } else {
            let proofs_verification = (0..pdl_w_slack_proof_vec.len())
                .map(|j| {
                    let ind = if j < i { j } else { j + 1 };
                    let pdl_w_slack_statement = PDLwSlackStatement {
                        ciphertext: k_ciphertext.clone(),
                        ek: ek.clone(),
                        Q: R_dash.clone(),
                        G: R.clone(),
                        h1: dlog_statement[s[ind]].g.clone(),
                        h2: dlog_statement[s[ind]].ni.clone(),
                        N_tilde: dlog_statement[s[ind]].N.clone(),
                    };
                    let ver_res = pdl_w_slack_proof_vec[j].verify(&pdl_w_slack_statement);
                    if ver_res.is_err() {
                        bad_actors_vec.push(i);
                        false
                    } else {
                        true
                    }
                })
                .all(|x| x);
            if proofs_verification {
                return Ok(());
            }
        }

        let err_type = ErrorType {
            error_type: "Bad PDLwSlack proof".to_string(),
            bad_actors: bad_actors_vec,
            data: Vec::new(),
        };
        Err(err_type)
    }

    pub fn phase5_check_R_dash_sum(R_dash_vec: &[Point<Secp256k1>]) -> Result<(), Error> {
        let sum = R_dash_vec
            .iter()
            .fold(Point::generator().to_point(), |acc, x| acc + x);
        match sum - &Point::generator().to_point() == Point::generator().to_point() {
            true => Ok(()),
            false => Err(Phase5BadSum),
        }
    }

    pub fn phase6_compute_S_i_and_proof_of_consistency(
        R: &Point<Secp256k1>,
        T: &Point<Secp256k1>,
        sigma: &Scalar<Secp256k1>,
        l: &Scalar<Secp256k1>,
    ) -> (Point<Secp256k1>, HomoELGamalProof<Secp256k1, Sha256>) {
        let S = R * sigma;
        let delta = HomoElGamalStatement {
            G: R.clone(),
            H: Point::<Secp256k1>::base_point2().clone(),
            Y: Point::generator().to_point(),
            D: T.clone(),
            E: S.clone(),
        };
        let witness = HomoElGamalWitness {
            x: l.clone(),
            r: sigma.clone(),
        };
        let proof = HomoELGamalProof::prove(&witness, &delta);

        (S, proof)
    }

    pub fn phase6_verify_proof(
        S_vec: &[Point<Secp256k1>],
        proof_vec: &[HomoELGamalProof<Secp256k1, Sha256>],
        R_vec: &[Point<Secp256k1>],
        T_vec: &[Point<Secp256k1>],
    ) -> Result<(), ErrorType> {
        let mut bad_actors_vec = Vec::new();
        let mut verify_proofs = true;
        for i in 0..proof_vec.len() {
            let delta = HomoElGamalStatement {
                G: R_vec[i].clone(),
                H: Point::<Secp256k1>::base_point2().clone(),
                Y: Point::generator().to_point(),
                D: T_vec[i].clone(),
                E: S_vec[i].clone(),
            };
            if proof_vec[i].verify(&delta).is_err() {
                verify_proofs = false;
                bad_actors_vec.push(i);
            };
        }

        match verify_proofs {
            true => Ok(()),
            false => {
                let err_type = ErrorType {
                    error_type: "phase6".to_string(),
                    bad_actors: bad_actors_vec,
                    data: Vec::new(),
                };
                Err(err_type)
            }
        }
    }

    pub fn phase6_check_S_i_sum(
        pubkey_y: &Point<Secp256k1>,
        S_vec: &[Point<Secp256k1>],
    ) -> Result<(), Error> {
        let sum_plus_g = S_vec
            .iter()
            .fold(Point::generator().to_point(), |acc, x| acc + x);
        let sum = sum_plus_g - &Point::generator().to_point();

        match &sum == pubkey_y {
            true => Ok(()),
            false => Err(Phase6Error),
        }
    }

    pub fn phase7_local_sig(
        k_i: &Scalar<Secp256k1>,
        message: &BigInt,
        R: &Point<Secp256k1>,
        sigma_i: &Scalar<Secp256k1>,
        pubkey: &Point<Secp256k1>,
    ) -> Self {
        let m_fe = Scalar::<Secp256k1>::from(message);
        let r = Scalar::<Secp256k1>::from(
            &R.x_coord()
                .unwrap()
                .mod_floor(Scalar::<Secp256k1>::group_order()),
        );
        let s_i = m_fe * k_i + &r * sigma_i;
        Self {
            r,
            R: R.clone(),
            s_i,
            m: message.clone(),
            y: pubkey.clone(),
        }
    }

    pub fn output_signature(&self, s_vec: &[Scalar<Secp256k1>]) -> Result<SignatureRecid, Error> {
        let mut s = s_vec.iter().fold(self.s_i.clone(), |acc, x| acc + x);
        let s_bn = s.to_bigint();

        let r = Scalar::<Secp256k1>::from(
            &self
                .R
                .x_coord()
                .unwrap()
                .mod_floor(Scalar::<Secp256k1>::group_order()),
        );
        let ry: BigInt = self
            .R
            .y_coord()
            .unwrap()
            .mod_floor(Scalar::<Secp256k1>::group_order());

        /*
         Calculate recovery id - it is not possible to compute the public key out of the signature
         itself. Recovery id is used to enable extracting the public key uniquely.
         1. id = R.y & 1
         2. if (s > curve.q / 2) id = id ^ 1
        */
        let is_ry_odd = ry.test_bit(0);
        let mut recid = if is_ry_odd { 1 } else { 0 };
        let s_tag_bn = Scalar::<Secp256k1>::group_order() - &s_bn;
        if s_bn > s_tag_bn {
            s = Scalar::<Secp256k1>::from(&s_tag_bn);
            recid ^= 1;
        }
        let sig = SignatureRecid { r, s, recid };
        let ver = verify(&sig, &self.y, &self.m).is_ok();
        if ver {
            Ok(sig)
        } else {
            Err(InvalidSig)
        }
    }
}

pub fn verify(sig: &SignatureRecid, y: &Point<Secp256k1>, message: &BigInt) -> Result<(), Error> {
    let b = sig.s.invert().unwrap();
    let a = Scalar::<Secp256k1>::from(message);
    let u1 = a * &b;
    let u2 = &sig.r * &b;

    let g = Point::generator();
    let gu1 = g * u1;
    let yu2 = y * &u2;
    // can be faster using shamir trick

    if sig.r
        == Scalar::<Secp256k1>::from(
            &(gu1 + yu2)
                .x_coord()
                .unwrap()
                .mod_floor(Scalar::<Secp256k1>::group_order()),
        )
    {
        Ok(())
    } else {
        Err(InvalidSig)
    }
}<|MERGE_RESOLUTION|>--- conflicted
+++ resolved
@@ -58,12 +58,8 @@
 #[derive(Serialize, Deserialize, Clone, Debug)]
 pub struct Keys<E: Curve = Secp256k1> {
     pub u_i: Scalar<E>,
-<<<<<<< HEAD
     pub y_i: Point<E>,
-=======
-    pub pub_y_i: Point<E>,
     // Paillier keys
->>>>>>> 9ecf9f57
     pub dk: DecryptionKey,
     pub ek: EncryptionKey,
     pub party_index: usize,
@@ -169,11 +165,7 @@
 
         Self {
             u_i: u,
-<<<<<<< HEAD
             y_i: y,
-=======
-            pub_y_i: y,
->>>>>>> 9ecf9f57
             dk,
             ek,
             party_index: index,
@@ -186,26 +178,16 @@
     }
 
     // we recommend using safe primes if the code is used in production
-<<<<<<< HEAD
     pub fn create_safe_prime(index: usize) -> Self {
         let u = Scalar::<Secp256k1>::random();
         let y = Point::generator() * &u;
-=======
-    pub fn create_safe_prime(rid: [u8; SECURITY / 8], index: usize) -> Self {
-        let u = Scalar::<Secp256k1>::random();
-        let pub_y = Point::generator() * &u;
->>>>>>> 9ecf9f57
 
         let (ek, dk) = Paillier::keypair_safe_primes().keys();
         let (N_tilde, h1, h2, xhi, xhi_inv) = generate_h1_h2_N_tilde();
 
         Self {
             u_i: u,
-<<<<<<< HEAD
             y_i: y,
-=======
-            pub_y_i: pub_y,
->>>>>>> 9ecf9f57
             dk,
             ek,
             party_index: index,
@@ -216,23 +198,14 @@
             xhi_inv,
         }
     }
-<<<<<<< HEAD
     pub fn create_from(u: Scalar<Secp256k1>, index: usize) -> Self {
         let y = Point::generator() * &u;
-=======
-    pub fn create_from(u: Scalar<Secp256k1>, rid: [u8; SECURITY / 8], index: usize) -> Self {
-        let pub_y = Point::generator() * &u;
->>>>>>> 9ecf9f57
         let (ek, dk) = Paillier::keypair().keys();
         let (N_tilde, h1, h2, xhi, xhi_inv) = generate_h1_h2_N_tilde();
 
         Self {
             u_i: u,
-<<<<<<< HEAD
             y_i: y,
-=======
-            pub_y_i: pub_y,
->>>>>>> 9ecf9f57
             dk,
             ek,
             party_index: index,
